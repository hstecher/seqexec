--- conflicted
+++ resolved
@@ -8,13 +8,8 @@
 
 libraryDependencies ++= Seq(
   "org.postgresql" % "postgresql"  % "42.2.9", // needed by flyway
-<<<<<<< HEAD
-  "org.slf4j"      % "slf4j-nop"   % "1.7.30", // to silence some log messages
-  "org.typelevel" %% "cats-core"   % "2.0.0",
-=======
   "org.slf4j"      % "slf4j-nop"   % "1.7.29", // to silence some log messages
   "org.typelevel" %% "cats-core"   % "2.1.0",
->>>>>>> a4eecb0d
   "org.typelevel" %% "cats-effect" % "2.0.0"
 )
 
