--- conflicted
+++ resolved
@@ -59,13 +59,8 @@
     // test libraries
     val xmlUnit                = "1.6"
     val jUnitInterface         = "0.13.2"
-<<<<<<< HEAD
-    val scalaMock              = "5.2.0"
+    val scalaMock              = "6.2.0"
     val munitVersion           = "1.0.4"
-=======
-    val scalaMock              = "6.2.0"
-    val munitVersion           = "1.0.3"
->>>>>>> bd5d3da5
     val munitDisciplineVersion = "2.0.0"
     val munitCatsEffectVersion = "2.0.0-M5"
 
