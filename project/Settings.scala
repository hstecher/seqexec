import sbt._
import java.lang.{ Runtime => JRuntime }
import org.portablescala.sbtplatformdeps.PlatformDepsPlugin.autoImport._

/**
  * Application settings and dependencies
  */
object Settings {

  /** Library versions */
  object LibraryVersions {
    // ScalaJS libraries
    val scalaDom                = "1.1.0"
    val scalajsReact            = "1.7.7"
    val booPickle               = "1.3.3"
    val diode                   = "1.1.14"
    val javaTimeJS              = "2.2.0"
    val scalaJSReactCommon      = "0.11.3"
    val scalaJSSemanticUI       = "0.10.5"
    val scalaJSReactVirtualized = "0.11.3"
    val scalaJSReactClipboard   = "1.4.3"
    val scalaJSReactDraggable   = "0.11.3"
    val scalaJSReactSortable    = "0.4.2"

    // Scala libraries
    val catsEffectVersion   = "2.3.3"
    val catsVersion         = "2.4.2"
    val mouseVersion        = "0.26.2"
    val fs2Version          = "2.5.2"
    val shapelessVersion    = "2.3.3"
    val scalaParsersVersion = "1.1.2"
    val scalaXmlVerson      = "1.2.0"
    val catsTime            = "0.3.4"

    val http4sVersion  = "0.21.20"
    val squants        = "1.7.0"
    val commonsHttp    = "2.0.2"
    val unboundId      = "3.2.1"
    val jwt            = "5.0.0"
    val slf4j          = "1.7.30"
    val log4s          = "1.9.0"
<<<<<<< HEAD
    val log4cats       = "1.1.1"
    val log4catsLevel  = "0.2.0"
=======
    val log4cats       = "1.2.0"
    val log4catsLevel  = "0.1.2"
>>>>>>> e9ec4345
    val logback        = "1.2.3"
    val janino         = "3.1.3"
    val logstash       = "6.6"
    val pureConfig     = "0.14.1"
    val monocleVersion = "2.1.0"
    val circeVersion   = "0.13.0"
    val doobieVersion  = "0.6.0"
    val flywayVersion  = "6.0.4"

    // test libraries
    val xmlUnit                     = "1.6"
    val jUnitInterface              = "0.11"
    val scalaMock                   = "5.1.0"
    lazy val munitVersion           = "0.7.22"
    lazy val munitDisciplineVersion = "1.0.6"
    lazy val munitCatsEffectVersion = "0.3.0"

    // Pure JS libraries
    val fomanticUI = "2.8.7"
    val ocsVersion = "2020101.1.1"

    val apacheXMLRPC        = "3.1.3"
    val opencsv             = "2.1"
    val epicsService        = "1.0.5"
    val gmpCommandRecords   = "0.7.5"
    val giapi               = "1.1.5"
    val giapiJmsUtil        = "0.5.5"
    val giapiJmsProvider    = "1.6.5"
    val giapiCommandsClient = "0.2.5"
    val giapiStatusService  = "0.6.5"
    val gmpStatusGateway    = "0.3.5"
    val gmpStatusDatabase   = "0.3.5"
    val gmpCmdClientBridge  = "0.6.5"
    val guava               = "30.1-jre"
    val prometheusClient    = "0.10.0"
    val geminiLocales       = "0.5.1"
    val pprint              = "0.6.1"
    val jaxb                = "2.3.1"

    // Gemini Libraries
    val lucumaCore = "0.7.8"
    val lucumaUI   = "0.11.5"
  }

  /**
    * Global libraries
    */
  object Libraries {
    // Test Libraries
    val TestLibs       = Def.setting(
      "org.typelevel" %%% "cats-testkit-scalatest" % "2.1.2" % "test"
    )
    val MUnit          = Def.setting(
      Seq(
        "org.scalameta" %%% "munit"             % LibraryVersions.munitVersion           % Test,
        "org.typelevel" %%% "munit-cats-effect" % LibraryVersions.munitCatsEffectVersion % Test,
        "org.typelevel" %%% "discipline-munit"  % LibraryVersions.munitDisciplineVersion % Test
      )
    )
    val XmlUnit        = "xmlunit" % "xmlunit" % LibraryVersions.xmlUnit % "test"
    val JUnitInterface =
      "com.novocode" % "junit-interface" % LibraryVersions.jUnitInterface % "test"
    val ScalaMock   = "org.scalamock"     %% "scalamock"          % LibraryVersions.scalaMock  % "test"
    // Server side libraries
    val Cats        = Def.setting("org.typelevel" %%% "cats-core" % LibraryVersions.catsVersion)
    val CatsEffect  =
      Def.setting("org.typelevel" %%% "cats-effect" % LibraryVersions.catsEffectVersion)
    val Fs2         = "co.fs2"            %% "fs2-core"           % LibraryVersions.fs2Version
    val Fs2IO       = "co.fs2"            %% "fs2-io"             % LibraryVersions.fs2Version % "test"
    val Mouse       = Def.setting("org.typelevel" %%% "mouse" % LibraryVersions.mouseVersion)
    val Shapeless   = Def.setting("com.chuusai" %%% "shapeless" % LibraryVersions.shapelessVersion)
    val CommonsHttp = "commons-httpclient" % "commons-httpclient" % LibraryVersions.commonsHttp
    val UnboundId   =
      "com.unboundid" % "unboundid-ldapsdk-minimal-edition" % LibraryVersions.unboundId
    val JwtCore          = "com.pauldijou" %% "jwt-core"     % LibraryVersions.jwt
    val JwtCirce         = "com.pauldijou" %% "jwt-circe"    % LibraryVersions.jwt
    val Slf4j            = "org.slf4j"      % "slf4j-api"    % LibraryVersions.slf4j
    val JuliSlf4j        = "org.slf4j"      % "jul-to-slf4j" % LibraryVersions.slf4j
    val NopSlf4j         = "org.slf4j"      % "slf4j-nop"    % LibraryVersions.slf4j
    val CatsTime         = Def.setting(
      "io.chrisdavenport" %%% "cats-time" % LibraryVersions.catsTime % "compile->compile;test->test"
    )
    val Log4Cats         = Def.setting("org.typelevel" %%% "log4cats-slf4j" % LibraryVersions.log4cats)
    val Log4CatsNoop     =
      Def.setting("org.typelevel" %%% "log4cats-noop" % LibraryVersions.log4cats % "test")
    val Logback          = Seq(
      "ch.qos.logback"       % "logback-core"             % LibraryVersions.logback,
      "ch.qos.logback"       % "logback-classic"          % LibraryVersions.logback,
      "org.codehaus.janino"  % "janino"                   % LibraryVersions.janino,
      "net.logstash.logback" % "logstash-logback-encoder" % LibraryVersions.logstash
    )
    val Log4s            = Def.setting("org.log4s" %%% "log4s" % LibraryVersions.log4s)
    val Log4CatsLogLevel = Def.setting(
      Seq(
        "org.typelevel" %%% "log4cats-core"     % LibraryVersions.log4cats,
        "com.rpiaggio"  %%% "log4cats-loglevel" % LibraryVersions.log4catsLevel
      )
    )
    val PrometheusClient =
      "io.prometheus" % "simpleclient_common" % LibraryVersions.prometheusClient
    val Logging          = Def.setting(Seq(JuliSlf4j, Log4s.value) ++ Logback)
    val PureConfig       = Seq(
      "com.github.pureconfig" %% "pureconfig"             % LibraryVersions.pureConfig,
      "com.github.pureconfig" %% "pureconfig-cats"        % LibraryVersions.pureConfig,
      "com.github.pureconfig" %% "pureconfig-cats-effect" % LibraryVersions.pureConfig,
      "com.github.pureconfig" %% "pureconfig-http4s"      % LibraryVersions.pureConfig
    )
    val OpenCSV          = "net.sf.opencsv" % "opencsv"          % LibraryVersions.opencsv
    val Squants          = Def.setting("org.typelevel" %%% "squants" % LibraryVersions.squants)
    val ScalaXml         =
      Def.setting("org.scala-lang.modules" %%% "scala-xml" % LibraryVersions.scalaXmlVerson)
    val Http4s           = Seq("org.http4s" %% "http4s-dsl" % LibraryVersions.http4sVersion,
                     "org.http4s" %% "http4s-blaze-server" % LibraryVersions.http4sVersion
    )
    val Http4sClient     = Seq(
      "org.http4s" %% "http4s-dsl"               % LibraryVersions.http4sVersion,
      "org.http4s" %% "http4s-async-http-client" % LibraryVersions.http4sVersion
    )
    val Http4sBoopickle  = "org.http4s"    %% "http4s-boopickle" % LibraryVersions.http4sVersion
    val Http4sCore       = "org.http4s"    %% "http4s-core"      % LibraryVersions.http4sVersion
    val Http4sCirce      = "org.http4s"    %% "http4s-circe"     % LibraryVersions.http4sVersion
    val Http4sXml        = "org.http4s"    %% "http4s-scala-xml" % LibraryVersions.http4sVersion
    val Http4sPrometheus =
      "org.http4s" %% "http4s-prometheus-metrics" % LibraryVersions.http4sVersion
    val Monocle = Def.setting(
      Seq(
        "com.github.julien-truffaut" %%% "monocle-core"   % LibraryVersions.monocleVersion,
        "com.github.julien-truffaut" %%% "monocle-macro"  % LibraryVersions.monocleVersion,
        "com.github.julien-truffaut" %%% "monocle-unsafe" % LibraryVersions.monocleVersion,
        "com.github.julien-truffaut" %%% "monocle-law"    % LibraryVersions.monocleVersion
      )
    )
    val Circe   = Def.setting(
      Seq(
        "io.circe" %%% "circe-core"    % LibraryVersions.circeVersion,
        "io.circe" %%% "circe-generic" % LibraryVersions.circeVersion,
        "io.circe" %%% "circe-parser"  % LibraryVersions.circeVersion,
        "io.circe" %%% "circe-testing" % LibraryVersions.circeVersion % "test"
      )
    )

    // Client Side JS libraries
    val ReactScalaJS            = Def.setting(
      Seq(
        "com.github.japgolly.scalajs-react" %%% "core"             % LibraryVersions.scalajsReact,
        "com.github.japgolly.scalajs-react" %%% "extra"            % LibraryVersions.scalajsReact,
        "com.github.japgolly.scalajs-react" %%% "ext-monocle-cats" % LibraryVersions.scalajsReact,
        "com.github.japgolly.scalajs-react" %%% "ext-cats"         % LibraryVersions.scalajsReact
      )
    )
    val Diode                   = Def.setting(
      Seq(
        "io.suzaku" %%% "diode"       % LibraryVersions.diode,
        "io.suzaku" %%% "diode-react" % LibraryVersions.diode
      )
    )
    val ScalaJSDom              = Def.setting("org.scala-js" %%% "scalajs-dom" % LibraryVersions.scalaDom)
    val ScalaJSReactCommon      =
      Def.setting("io.github.cquiroz.react" %%% "common" % LibraryVersions.scalaJSReactCommon)
    val ScalaJSReactCats        =
      Def.setting("io.github.cquiroz.react" %%% "cats" % LibraryVersions.scalaJSReactCommon)
    val ScalaJSReactSemanticUI  = Def.setting(
      "io.github.cquiroz.react" %%% "react-semantic-ui" % LibraryVersions.scalaJSSemanticUI
    )
    val ScalaJSReactVirtualized = Def.setting(
      "io.github.cquiroz.react" %%% "react-virtualized" % LibraryVersions.scalaJSReactVirtualized
    )
    val ScalaJSReactDraggable   = Def.setting(
      "io.github.cquiroz.react" %%% "react-draggable" % LibraryVersions.scalaJSReactDraggable
    )
    val ScalaJSReactSortable    = Def.setting(
      "io.github.cquiroz.react" %%% "react-sortable-hoc" % LibraryVersions.scalaJSReactSortable
    )
    val ScalaJSReactClipboard   = Def.setting(
      "io.github.cquiroz.react" %%% "react-clipboard" % LibraryVersions.scalaJSReactClipboard
    )
    val BooPickle               = Def.setting("io.suzaku" %%% "boopickle" % LibraryVersions.booPickle)
    val JavaTimeJS              =
      Def.setting("io.github.cquiroz" %%% "scala-java-time" % LibraryVersions.javaTimeJS)
    val GeminiLocales           =
      Def.setting("edu.gemini" %%% "gemini-locales" % LibraryVersions.geminiLocales)
    val PPrint                  = Def.setting("com.lihaoyi" %%% "pprint" % LibraryVersions.pprint)

    // OCS Libraries, these should become modules in the future
    val SpModelCore = "edu.gemini.ocs" %% "edu-gemini-spmodel-core" % LibraryVersions.ocsVersion
    val SeqexecOdb  = Seq(
      "edu.gemini.ocs" %% "edu-gemini-seqexec-odb" % LibraryVersions.ocsVersion,
      ("dom4j"          % "dom4j"                  % "1.5.1")
        .exclude("jaxen", "jaxen")
        .exclude("jaxme", "jaxme-api")
        .exclude("msv", "xsdlib")
        .exclude("msv", "relaxngDatatype")
        .exclude("pull-parser", "pull-parser")
        .exclude("stax", "stax")
        .exclude("xml-apis", "xml-apis")
        .exclude("xpp3", "xpp3")
    )
    val POT         = "edu.gemini.ocs" %% "edu-gemini-pot"          % LibraryVersions.ocsVersion
    val TRPC        = "edu.gemini.ocs" %% "edu-gemini-util-trpc"    % LibraryVersions.ocsVersion
    val WDBAClient  = Seq(
      "edu.gemini.ocs"   %% "edu-gemini-wdba-session-client" % LibraryVersions.ocsVersion,
      "org.apache.xmlrpc" % "xmlrpc-client"                  % LibraryVersions.apacheXMLRPC
    )

    val JAXB = Seq("javax.xml.bind" % "jaxb-api" % LibraryVersions.jaxb,
                   "org.glassfish.jaxb" % "jaxb-runtime" % LibraryVersions.jaxb
    )

    // GIAPI Libraries
    val EpicsService       = "edu.gemini.epics" % "epics-service" % LibraryVersions.epicsService
    val GmpCommandsRecords =
      "edu.gemini.gmp" % "gmp-commands-records" % LibraryVersions.gmpCommandRecords
    val GiapiJmsUtil     = "edu.gemini.aspen" % "giapi-jms-util" % LibraryVersions.giapiJmsUtil
    val GiapiJmsProvider =
      "edu.gemini.jms" % "jms-activemq-provider" % LibraryVersions.giapiJmsProvider
    val Giapi               = "edu.gemini.aspen" % "giapi" % LibraryVersions.giapi
    val GiapiCommandsClient =
      "edu.gemini.aspen.gmp" % "gmp-commands-jms-client" % LibraryVersions.giapiCommandsClient
    val GiapiStatusService =
      "edu.gemini.aspen" % "giapi-status-service" % LibraryVersions.giapiStatusService
    val GmpStatusGateway =
      "edu.gemini.aspen.gmp" % "gmp-status-gateway" % LibraryVersions.gmpStatusGateway
    val GmpStatusDatabase =
      "edu.gemini.aspen.gmp" % "gmp-statusdb" % LibraryVersions.gmpStatusDatabase
    val GmpCmdJmsBridge =
      "edu.gemini.aspen.gmp" % "gmp-commands-jms-bridge" % LibraryVersions.gmpCmdClientBridge
    val Guava = "com.google.guava" % "guava" % LibraryVersions.guava

    // Lucuma Libraries
    val LucumaCore = Def.setting(
      Seq(
        "edu.gemini" %%% "lucuma-core"         % LibraryVersions.lucumaCore,
        "edu.gemini" %%% "lucuma-core-testkit" % LibraryVersions.lucumaCore
      )
    )
    val LucumaUI   = Def.setting("edu.gemini" %%% "lucuma-ui" % LibraryVersions.lucumaUI)
  }

  object PluginVersions {
    // Compiler plugins
    val kpVersion        = "0.11.3"
    val betterMonadicFor = "0.3.1"
  }

  object Plugins {
    val kindProjectorPlugin =
      ("org.typelevel" % "kind-projector" % PluginVersions.kpVersion).cross(CrossVersion.full)
    val betterMonadicForPlugin =
      "com.olegpy" %% "better-monadic-for" % PluginVersions.betterMonadicFor
  }

}<|MERGE_RESOLUTION|>--- conflicted
+++ resolved
@@ -39,13 +39,8 @@
     val jwt            = "5.0.0"
     val slf4j          = "1.7.30"
     val log4s          = "1.9.0"
-<<<<<<< HEAD
-    val log4cats       = "1.1.1"
+    val log4cats       = "1.2.0"
     val log4catsLevel  = "0.2.0"
-=======
-    val log4cats       = "1.2.0"
-    val log4catsLevel  = "0.1.2"
->>>>>>> e9ec4345
     val logback        = "1.2.3"
     val janino         = "3.1.3"
     val logstash       = "6.6"
