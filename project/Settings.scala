import sbt._
import java.lang.{ Runtime => JRuntime }
import org.portablescala.sbtplatformdeps.PlatformDepsPlugin.autoImport._

/**
 * Application settings and dependencies
 */
object Settings {

  /** Library versions */
  object LibraryVersions {
    // ScalaJS libraries
    val scalaDom                = "2.8.0"
    val scalajsReact            = "2.1.1"
    val booPickle               = "1.4.0"
    val diode                   = "1.2.0-RC4"
    val javaTimeJS              = "2.6.0"
    val scalaJSReactCommon      = "0.17.0"
    val scalaJSSemanticUI       = "0.16.0"
    val scalaJSReactVirtualized = "0.13.1"
    val scalaJSReactClipboard   = "1.5.1"
    val scalaJSReactDraggable   = "0.16.0"
    val scalaJSReactSortable    = "0.5.2"

    // Scala libraries
    val catsEffectVersion   = "3.5.7"
<<<<<<< HEAD
    val catsVersion         = "2.13.0"
    val mouseVersion        = "1.3.1"
=======
    val catsVersion         = "2.10.0"
    val mouseVersion        = "1.3.2"
>>>>>>> 4c3bd967
    val fs2Version          = "3.10.2"
    val shapelessVersion    = "2.3.9"
    val scalaParsersVersion = "1.1.2"
    val scalaXmlVersion     = "1.2.0"
    val catsTime            = "0.5.1"

    val http4sVersion              = "0.23.30"
    val http4sBlazeVersion         = "0.23.16"
    val http4sJdkHttpClientVersion = "0.9.1"
    val http4sBoopickleVersion     = "0.23.11"
    val http4sScalaXmlVersion      = "0.23.14"

    val squants        = "1.8.3"
    val commonsHttp    = "2.0.2"
    val unboundId      = "3.2.1"
    val jwt            = "10.0.1"
    val slf4j          = "2.0.13"
    val log4s          = "1.10.0"
    val log4cats       = "2.7.0"
    val log4catsLevel  = "0.3.1"
    val logback        = "1.4.11"
    val janino         = "3.1.12"
    val logstash       = "7.0"
    val pureConfig     = "0.17.8"
    val monocleVersion = "3.3.0"
    val circeVersion   = "0.14.10"
    val doobieVersion  = "0.6.0"
    val flywayVersion  = "6.0.4"
    val scoptVersion   = "4.1.0"

    // test libraries
    val xmlUnit                = "1.6"
    val jUnitInterface         = "0.13.2"
    val scalaMock              = "5.2.0"
    val munitVersion           = "1.0.3"
    val munitDisciplineVersion = "2.0.0"
    val munitCatsEffectVersion = "2.0.0-M5"

    // Pure JS libraries
    val fomanticUI = "2.8.7"
    val ocsVersion = "2024101.1.3"

    val apacheXMLRPC        = "3.1.3"
    val opencsv             = "2.3"
    val epicsService        = "1.0.7"
    val gmpCommandRecords   = "0.7.7"
    val acm                 = "0.1.1"
    val giapi               = "1.1.7"
    val giapiScala          = "0.3-38643d9-SNAPSHOT"
    val giapiJmsUtil        = "0.5.7"
    val giapiJmsProvider    = "1.6.7"
    val giapiCommandsClient = "0.2.7"
    val giapiStatusService  = "0.6.7"
    val gmpStatusGateway    = "0.3.7"
    val gmpStatusDatabase   = "0.3.7"
    val gmpCmdClientBridge  = "0.6.7"
    val guava               = "31.0.1-jre"
    val geminiLocales       = "0.7.0"
    val pprint              = "0.9.0"
    val jaxb                = "2.3.1"

    // Gemini Libraries
    val lucumaCore    = "0.47.0"
    val lucumaUI      = "0.39.0"
    val lucumaSchemas = "0.33.0"

    val sttp = "3.7.4"
  }

  /**
   * Global libraries
   */
  object Libraries {
    // Test Libraries
    val TestLibs       = Def.setting(
      "org.typelevel" %%% "cats-testkit-scalatest" % "2.1.5" % "test"
    )
    val MUnit          = Def.setting(
      Seq(
        "org.scalameta" %%% "munit"             % LibraryVersions.munitVersion           % Test,
        "org.typelevel" %%% "munit-cats-effect" % LibraryVersions.munitCatsEffectVersion % Test,
        "org.typelevel" %%% "discipline-munit"  % LibraryVersions.munitDisciplineVersion % Test
      )
    )
    val XmlUnit        = "xmlunit" % "xmlunit" % LibraryVersions.xmlUnit % "test"
    val JUnitInterface =
      "com.github.sbt" % "junit-interface" % LibraryVersions.jUnitInterface % "test"
    val ScalaMock   = "org.scalamock"     %% "scalamock"          % LibraryVersions.scalaMock  % "test"
    // Server side libraries
    val Cats        = Def.setting("org.typelevel" %%% "cats-core" % LibraryVersions.catsVersion)
    val CatsEffect  =
      Def.setting("org.typelevel" %%% "cats-effect" % LibraryVersions.catsEffectVersion)
    val Fs2         = "co.fs2"            %% "fs2-core"           % LibraryVersions.fs2Version
    val Fs2IO       = "co.fs2"            %% "fs2-io"             % LibraryVersions.fs2Version % "test"
    val Mouse       = Def.setting("org.typelevel" %%% "mouse" % LibraryVersions.mouseVersion)
    val Scopt       = Def.setting("com.github.scopt" %% "scopt" % LibraryVersions.scoptVersion)
    val Shapeless   = Def.setting("com.chuusai" %%% "shapeless" % LibraryVersions.shapelessVersion)
    val CommonsHttp = "commons-httpclient" % "commons-httpclient" % LibraryVersions.commonsHttp
    val UnboundId   =
      "com.unboundid" % "unboundid-ldapsdk-minimal-edition" % LibraryVersions.unboundId
    val JwtCore          = "com.github.jwt-scala" %% "jwt-core"     % LibraryVersions.jwt
    val JwtCirce         = "com.github.jwt-scala" %% "jwt-circe"    % LibraryVersions.jwt
    val Slf4j            = "org.slf4j"             % "slf4j-api"    % LibraryVersions.slf4j
    val JuliSlf4j        = "org.slf4j"             % "jul-to-slf4j" % LibraryVersions.slf4j
    val NopSlf4j         = "org.slf4j"             % "slf4j-nop"    % LibraryVersions.slf4j
    val CatsTime         = Def.setting(
      "org.typelevel" %%% "cats-time" % LibraryVersions.catsTime % "compile->compile;test->test"
    )
    val Log4Cats         = Def.setting("org.typelevel" %%% "log4cats-slf4j" % LibraryVersions.log4cats)
    val Log4CatsNoop     =
      Def.setting("org.typelevel" %%% "log4cats-noop" % LibraryVersions.log4cats % "test")
    val Logback          = Seq(
      "ch.qos.logback"      % "logback-core"    % LibraryVersions.logback,
      "ch.qos.logback"      % "logback-classic" % LibraryVersions.logback,
      "org.codehaus.janino" % "janino"          % LibraryVersions.janino
    )
    val Log4s            = Def.setting("org.log4s" %%% "log4s" % LibraryVersions.log4s)
    val Log4CatsLogLevel = Def.setting(
      Seq(
        "org.typelevel" %%% "log4cats-core"     % LibraryVersions.log4cats,
        "com.rpiaggio"  %%% "log4cats-loglevel" % LibraryVersions.log4catsLevel
      )
    )
    val Logging          = Def.setting(Seq(JuliSlf4j, Log4s.value) ++ Logback)
    val PureConfig       = Seq(
      "com.github.pureconfig" %% "pureconfig"             % LibraryVersions.pureConfig,
      "com.github.pureconfig" %% "pureconfig-cats"        % LibraryVersions.pureConfig,
      "com.github.pureconfig" %% "pureconfig-cats-effect" % LibraryVersions.pureConfig,
      "com.github.pureconfig" %% "pureconfig-http4s"      % LibraryVersions.pureConfig
    )
    val OpenCSV          = "net.sf.opencsv"        % "opencsv"      % LibraryVersions.opencsv
    val Squants          = Def.setting("org.typelevel" %%% "squants" % LibraryVersions.squants)
    val ScalaXml         =
      Def.setting("org.scala-lang.modules" %%% "scala-xml" % LibraryVersions.scalaXmlVersion)
    val Http4s           = Seq("org.http4s" %% "http4s-dsl" % LibraryVersions.http4sVersion,
                     "org.http4s" %% "http4s-blaze-server" % LibraryVersions.http4sBlazeVersion
    )
    val Http4sClient     = Seq(
      "org.http4s" %% "http4s-dsl"             % LibraryVersions.http4sVersion,
      "org.http4s" %% "http4s-jdk-http-client" % LibraryVersions.http4sJdkHttpClientVersion
    )
    val Http4sBoopickle  =
      "org.http4s" %% "http4s-boopickle" % LibraryVersions.http4sBoopickleVersion
    val Http4sCore   = "org.http4s" %% "http4s-core"        % LibraryVersions.http4sVersion
    val Http4sServer = "org.http4s" %% "http4s-server"      % LibraryVersions.http4sVersion
    val Http4sCirce  = "org.http4s" %% "http4s-circe"       % LibraryVersions.http4sVersion
    val Http4sXml    = "org.http4s" %% "http4s-scala-xml-1" % LibraryVersions.http4sScalaXmlVersion
    val Monocle      = Def.setting(
      Seq(
        "dev.optics" %%% "monocle-core"   % LibraryVersions.monocleVersion,
        "dev.optics" %%% "monocle-macro"  % LibraryVersions.monocleVersion,
        "dev.optics" %%% "monocle-unsafe" % LibraryVersions.monocleVersion,
        "dev.optics" %%% "monocle-law"    % LibraryVersions.monocleVersion
      )
    )
    val Circe        = Def.setting(
      Seq(
        "io.circe" %%% "circe-core"    % LibraryVersions.circeVersion,
        "io.circe" %%% "circe-generic" % LibraryVersions.circeVersion,
        "io.circe" %%% "circe-parser"  % LibraryVersions.circeVersion,
        "io.circe" %%% "circe-testing" % LibraryVersions.circeVersion % "test"
      )
    )

    // Client Side JS libraries
    val ReactScalaJS            = Def.setting(
      Seq(
        "com.github.japgolly.scalajs-react" %%% "core"               % LibraryVersions.scalajsReact,
        "com.github.japgolly.scalajs-react" %%% "extra"              % LibraryVersions.scalajsReact,
        "com.github.japgolly.scalajs-react" %%% "extra-ext-monocle3" % LibraryVersions.scalajsReact,
        "com.github.japgolly.scalajs-react" %%% "core-ext-cats"      % LibraryVersions.scalajsReact
      )
    )
    val Diode                   = Def.setting(
      Seq(
        "io.suzaku" %%% "diode"       % LibraryVersions.diode,
        "io.suzaku" %%% "diode-react" % LibraryVersions.diode
      )
    )
    val ScalaJSDom              = Def.setting("org.scala-js" %%% "scalajs-dom" % LibraryVersions.scalaDom)
    val ScalaJSReactCommon      =
      Def.setting("io.github.cquiroz.react" %%% "common" % LibraryVersions.scalaJSReactCommon)
    val ScalaJSReactCats        =
      Def.setting("io.github.cquiroz.react" %%% "cats" % LibraryVersions.scalaJSReactCommon)
    val ScalaJSReactSemanticUI  = Def.setting(
      "io.github.cquiroz.react" %%% "react-semantic-ui" % LibraryVersions.scalaJSSemanticUI
    )
    val ScalaJSReactVirtualized = Def.setting(
      "io.github.cquiroz.react" %%% "react-virtualized" % LibraryVersions.scalaJSReactVirtualized
    )
    val ScalaJSReactDraggable   = Def.setting(
      "io.github.cquiroz.react" %%% "react-draggable" % LibraryVersions.scalaJSReactDraggable
    )
    val ScalaJSReactSortable    = Def.setting(
      "io.github.cquiroz.react" %%% "react-sortable-hoc" % LibraryVersions.scalaJSReactSortable
    )
    val ScalaJSReactClipboard   = Def.setting(
      "io.github.cquiroz.react" %%% "react-clipboard" % LibraryVersions.scalaJSReactClipboard
    )
    val BooPickle               = Def.setting("io.suzaku" %%% "boopickle" % LibraryVersions.booPickle)
    val JavaTimeJS              =
      Def.setting("io.github.cquiroz" %%% "scala-java-time" % LibraryVersions.javaTimeJS)
    val GeminiLocales           =
      Def.setting("edu.gemini" %%% "gemini-locales" % LibraryVersions.geminiLocales)
    val PPrint                  = Def.setting("com.lihaoyi" %%% "pprint" % LibraryVersions.pprint)

    // OCS Libraries, these should become modules in the future
    val SpModelCore = "edu.gemini.ocs" %% "edu-gemini-spmodel-core" % LibraryVersions.ocsVersion
    val SeqexecOdb  = Seq(
      "edu.gemini.ocs" %% "edu-gemini-seqexec-odb" % LibraryVersions.ocsVersion,
      ("dom4j"          % "dom4j"                  % "1.6.1")
        .exclude("jaxen", "jaxen")
        .exclude("jaxme", "jaxme-api")
        .exclude("msv", "xsdlib")
        .exclude("msv", "relaxngDatatype")
        .exclude("pull-parser", "pull-parser")
        .exclude("stax", "stax")
        .exclude("xml-apis", "xml-apis")
        .exclude("xpp3", "xpp3")
    )
    val POT         = "edu.gemini.ocs" %% "edu-gemini-pot"          % LibraryVersions.ocsVersion
    val TRPC        = "edu.gemini.ocs" %% "edu-gemini-util-trpc"    % LibraryVersions.ocsVersion
    val WDBAClient  = Seq(
      "edu.gemini.ocs"   %% "edu-gemini-wdba-session-client" % LibraryVersions.ocsVersion,
      "org.apache.xmlrpc" % "xmlrpc-client"                  % LibraryVersions.apacheXMLRPC
    )

    val JAXB = Seq(
      "javax.xml.bind"     % "jaxb-api"     % LibraryVersions.jaxb,
      "org.glassfish.jaxb" % "jaxb-runtime" % LibraryVersions.jaxb,
      "org.glassfish.jaxb" % "jaxb-xjc"     % LibraryVersions.jaxb
    )

    // GIAPI Libraries
    val GiapiScala = "edu.gemini"      %% "giapi" % LibraryVersions.giapiScala
    val Guava      = "com.google.guava" % "guava" % LibraryVersions.guava
    val ACM        = "edu.gemini"      %% "acm"   % LibraryVersions.acm

    // Lucuma Libraries
    val LucumaCore = Def.setting(
      Seq(
        "edu.gemini" %%% "lucuma-core"         % LibraryVersions.lucumaCore,
        "edu.gemini" %%% "lucuma-core-testkit" % LibraryVersions.lucumaCore
      )
    )
    val LucumaUI   = Def.setting("edu.gemini" %%% "lucuma-ui" % LibraryVersions.lucumaUI)

    val Sttp = Def.setting(
      Seq(
        "com.softwaremill.sttp.client3" %%% "core"  % LibraryVersions.sttp,
        "com.softwaremill.sttp.client3" %%% "circe" % LibraryVersions.sttp,
        "com.softwaremill.sttp.client3" %%% "cats"  % LibraryVersions.sttp
      )
    )
  }

  object PluginVersions {
    // Compiler plugins
    val kpVersion        = "0.13.2"
    val betterMonadicFor = "0.3.1"
  }

  object Plugins {
    val kindProjectorPlugin =
      ("org.typelevel" % "kind-projector" % PluginVersions.kpVersion).cross(CrossVersion.full)
    val betterMonadicForPlugin =
      "com.olegpy" %% "better-monadic-for" % PluginVersions.betterMonadicFor
  }

}<|MERGE_RESOLUTION|>--- conflicted
+++ resolved
@@ -24,13 +24,8 @@
 
     // Scala libraries
     val catsEffectVersion   = "3.5.7"
-<<<<<<< HEAD
     val catsVersion         = "2.13.0"
-    val mouseVersion        = "1.3.1"
-=======
-    val catsVersion         = "2.10.0"
     val mouseVersion        = "1.3.2"
->>>>>>> 4c3bd967
     val fs2Version          = "3.10.2"
     val shapelessVersion    = "2.3.9"
     val scalaParsersVersion = "1.1.2"
