--- conflicted
+++ resolved
@@ -381,46 +381,6 @@
     ): EngineState[F] => Option[Stream[F, EventType[F]]] =
       endPaused(seqId, _.abortPaused)
 
-<<<<<<< HEAD
-    private def toInstrumentSys(inst: Instrument): SystemOverrides => InstrumentSystem[F] =
-      inst match {
-        case Instrument.F2    =>
-          ov: SystemOverrides =>
-            Flamingos2(overriddenSystems.flamingos2(ov),
-                       overriddenSystems.dhs(ov)
-            ): InstrumentSystem[
-              F
-            ]
-        case Instrument.GmosS =>
-          ov: SystemOverrides =>
-            GmosSouth(overriddenSystems.gmosSouth(ov),
-                      overriddenSystems.dhs(ov),
-                      gmosNsCmd
-            ): InstrumentSystem[F]
-        case Instrument.GmosN =>
-          ov: SystemOverrides =>
-            GmosNorth(overriddenSystems.gmosNorth(ov),
-                      overriddenSystems.dhs(ov),
-                      gmosNsCmd
-            ): InstrumentSystem[F]
-        case Instrument.Gnirs =>
-          ov: SystemOverrides =>
-            Gnirs(overriddenSystems.gnirs(ov), overriddenSystems.dhs(ov)): InstrumentSystem[F]
-        case Instrument.Gpi   =>
-          ov: SystemOverrides => Gpi(overriddenSystems.gpi(ov)): InstrumentSystem[F]
-        case Instrument.Ghost =>
-          ov: SystemOverrides => Ghost(overriddenSystems.ghost(ov)): InstrumentSystem[F]
-        case Instrument.Niri  =>
-          ov: SystemOverrides =>
-            Niri(overriddenSystems.niri(ov), overriddenSystems.dhs(ov)): InstrumentSystem[F]
-        case Instrument.Nifs  =>
-          ov: SystemOverrides =>
-            Nifs(overriddenSystems.nifs(ov), overriddenSystems.dhs(ov)): InstrumentSystem[F]
-        case Instrument.Gsaoi =>
-          ov: SystemOverrides =>
-            Gsaoi(overriddenSystems.gsaoi(ov), overriddenSystems.dhs(ov)): InstrumentSystem[F]
-      }
-=======
     def toInstrumentSys(inst: Instrument): SystemOverrides => InstrumentSystem[F] = inst match {
       case Instrument.F2    =>
         ov: SystemOverrides =>
@@ -457,9 +417,7 @@
         ov: SystemOverrides =>
           Gsaoi(overriddenSystems.gsaoi(ov), overriddenSystems.dhs(ov)): InstrumentSystem[F]
     }
->>>>>>> 8a733312
-
-    def instrumentSpecs(instrument: Instrument): InstrumentSpecifics = instrument match {
+    def instrumentSpecs(instrument: Instrument): InstrumentSpecifics              = instrument match {
       case Instrument.F2    => Flamingos2.specifics
       case Instrument.GmosS => GmosSouth.specifics
       case Instrument.GmosN => GmosNorth.specifics
