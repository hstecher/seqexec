--- conflicted
+++ resolved
@@ -4,16 +4,7 @@
 package seqexec.server.keywords
 
 import scala.concurrent.duration._
-<<<<<<< HEAD
-
-import cats.effect.Concurrent
-import cats.effect.Timer
-=======
-import scala.xml.Elem
-import cats.effect.Async
-import cats.syntax.all._
-import org.http4s._
->>>>>>> f30479f3
+import cats.effect.Temporal
 import org.http4s.client.Client
 import org.http4s.client.dsl.Http4sClientDsl
 import org.http4s.client.middleware.Retry
@@ -37,8 +28,7 @@
 
   def abortObservation(id: ImageFileId): F[Unit]
 
-<<<<<<< HEAD
-  def makeClient(base: Client[F])(implicit c: Concurrent[F], timer: Timer[F]) = {
+  def makeClient(base: Client[F])(implicit timer: Temporal[F]) = {
     val max             = 2
     var attemptsCounter = 1
     val policy          = RetryPolicy[F] { attempts: Int =>
@@ -47,161 +37,6 @@
         attemptsCounter = attemptsCounter + 1
         Some(10.milliseconds)
       }
-=======
-  def apply[F[_]](base: Client[F], gdsUri: Uri)(implicit
-    timer: Async[F]
-  ): GdsClient[F] = new GdsClient[F] {
-
-    private val client = {
-      val max             = 2
-      var attemptsCounter = 1
-      val policy          = RetryPolicy[F] { attempts: Int =>
-        if (attempts >= max) None
-        else {
-          attemptsCounter = attemptsCounter + 1
-          Some(10.milliseconds)
-        }
-      }
-      Retry(policy)(base)
-    }
-
-    // Build an xml rpc request to store keywords
-    private def storeKeywords(id: ImageFileId, ks: KeywordBag): Elem =
-      <methodCall>
-        <methodName>HeaderReceiver.storeKeywords</methodName>
-        <params>
-          <param>
-            <value>
-              <string>{id}</string>
-            </value>
-          </param>
-          {keywordsParam(ks)}
-        </params>
-      </methodCall>
-
-    /**
-     * Set the keywords for an image
-     */
-    override def setKeywords(id: ImageFileId, ks: KeywordBag): F[Unit] = {
-      // Build the request
-      val xmlRpc      = storeKeywords(id, ks)
-      val postRequest = POST(xmlRpc, gdsUri)
-
-      // Do the request
-      client
-        .expect[Elem](postRequest)(scalaxml.xmlDecoder)
-        .map(GdsClient.parseError)
-        .ensureOr(toSeqexecFailure)(_.isRight)
-        .void
-    }
-
-    // Build an xml rpc request to open an observation
-    private def openObservationRPC(obsId: Observation.Id, id: ImageFileId, ks: KeywordBag): Elem =
-      <methodCall>
-        <methodName>HeaderReceiver.openObservation</methodName>
-        <params>
-          <param>
-            <value>
-              <string>{obsId.format}</string>
-            </value>
-          </param>
-          <param>
-            <value>
-              <string>{id}</string>
-            </value>
-          </param>
-          {keywordsParam(ks)}
-        </params>
-      </methodCall>
-
-    override def openObservation(
-      obsId: Observation.Id,
-      id:    ImageFileId,
-      ks:    KeywordBag
-    ): F[Unit] = {
-      // Build the request
-      val xmlRpc      = openObservationRPC(obsId, id, ks)
-      val postRequest = POST(xmlRpc, gdsUri)
-
-      // Do the request
-      client
-        .expect[Elem](postRequest)(scalaxml.xmlDecoder)
-        .map(GdsClient.parseError)
-        .ensureOr(toSeqexecFailure)(_.isRight)
-        .void
-    }
-
-    // Build an xml rpc request to close an observation
-    private def closeObservationRPC(id: ImageFileId): Elem =
-      <methodCall>
-        <methodName>HeaderReceiver.closeObservation</methodName>
-        <params>
-          <param>
-            <value>
-              <string>{id}</string>
-            </value>
-          </param>
-        </params>
-      </methodCall>
-
-    override def closeObservation(id: ImageFileId): F[Unit] = {
-      // Build the request
-      val xmlRpc      = closeObservationRPC(id)
-      val postRequest = POST(xmlRpc, gdsUri)
-
-      // Do the request
-      client
-        .expect[Elem](postRequest)(scalaxml.xmlDecoder)
-        .map(GdsClient.parseError)
-        .ensureOr(toSeqexecFailure)(_.isRight)
-        .void
-    }
-
-    private def keywordsParam(ks: KeywordBag): Elem =
-      <param>
-        <value>
-          <array>
-            <data>
-              {
-        ks.keywords.map { k =>
-          <value><string>{
-            s"${k.name},${KeywordType.gdsKeywordType(k.keywordType)},${k.value}"
-          }</string></value>
-        }
-      }
-            </data>
-          </array>
-        </value>
-      </param>
-
-    def toSeqexecFailure(v: Either[String, Elem]): SeqexecFailure =
-      SeqexecFailure.GdsXmlError(v.left.getOrElse(""), gdsUri)
-
-  }
-
-  def parseError(e: Elem): Either[String, Elem] = {
-    val v = for {
-      m <- e \\ "methodResponse" \ "fault" \ "value" \ "struct" \\ "member"
-      if (m \ "name").text === "faultString"
-    } yield (m \ "value").text.trim
-    v.headOption.toLeft(e)
-  }
-
-  /**
-   * Client for testing always returns ok
-   */
-  def alwaysOkClient[F[_]: Async]: Client[F] = {
-    val service = HttpRoutes.of[F] { case _ =>
-      val response =
-        <methodResponse>
-            <params>
-              <param>
-                  <value><string>Ok</string></value>
-              </param>
-            </params>
-          </methodResponse>
-      Response[F](Status.Ok).withEntity(response).pure[F]
->>>>>>> f30479f3
     }
     Retry(policy)(base)
   }
