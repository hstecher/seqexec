--- conflicted
+++ resolved
@@ -380,13 +380,8 @@
 
     def testAdvance(obsId: Observation.Id, n: Int): Option[EngineState] =
       (for {
-<<<<<<< HEAD
         q <- Queue.bounded[IO, executeEngine.EventType](10)
-        r <- advanceOne(q, s0, seqexecEngine.moveSequenceInQueue(q, CalibrationQueueId, obsId, n))
-=======
-        q <- async.boundedQueue[IO, executeEngine.EventType](10)
         r <- advanceOne(q, s0, seqexecEngine.moveSequenceInQueue(q, CalibrationQueueId, obsId, n, clientId))
->>>>>>> 13474bc9
       } yield r).unsafeRunSync
 
     val sf1 = testAdvance(seqObsId2, -1)
