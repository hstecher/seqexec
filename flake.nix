{
  inputs = {
    typelevel-nix.url = "github:typelevel/typelevel-nix";
    nixpkgs.follows = "typelevel-nix/nixpkgs";
    flake-utils.follows = "typelevel-nix/flake-utils";
  };

  outputs = { self, nixpkgs, flake-utils, typelevel-nix }:
    flake-utils.lib.eachDefaultSystem (system:
      let
        pkgs-x86_64 = import nixpkgs {
            system = "x86_64-darwin";
        };
        scala-cli-overlay = final: prev: {
            scala-cli = pkgs-x86_64.scala-cli;
        };
        pkgs = import nixpkgs {
          inherit system;
          overlays = [ typelevel-nix.overlay scala-cli-overlay];
        };
        pkgs2 = import (fetchTarball {
          url = "https://github.com/NixOS/nixpkgs/archive/6babc092caf5ed6744d5eb49f7d233dbb3c4f1ef.tar.gz";
          sha256 = "1rnijpph8r8xmc2xi1lvkwqmzjc2fgzndg6f7zr95hi1zchjgj9g";
        }) {inherit system;};
      in
      {
        devShell = pkgs.devshell.mkShell {
          imports = [ typelevel-nix.typelevelShell ];
          packages = [
            pkgs.nodePackages.vscode-langservers-extracted
            pkgs.nodePackages.prettier
<<<<<<< HEAD
=======
            pkgs.nodePackages.node-gyp
>>>>>>> f30479f3
            pkgs.nodePackages.yarn
          ];
          typelevelShell = {
            nodejs.enable = true;
            nodejs.package = pkgs2.nodejs-16_x;
            jdk.package = pkgs.jdk17;
          };
          env = [
            {
<<<<<<< HEAD
              name = "NODE_OPTIONS";
              value = "--openssl-legacy-provider";
=======
              "name" = "NODE_OPTIONS";
              "value" = "--openssl-legacy-provider --max-old-space-size=4096";
>>>>>>> f30479f3
            }
          ];
        };
      }

    );
}<|MERGE_RESOLUTION|>--- conflicted
+++ resolved
@@ -29,10 +29,7 @@
           packages = [
             pkgs.nodePackages.vscode-langservers-extracted
             pkgs.nodePackages.prettier
-<<<<<<< HEAD
-=======
             pkgs.nodePackages.node-gyp
->>>>>>> f30479f3
             pkgs.nodePackages.yarn
           ];
           typelevelShell = {
@@ -42,13 +39,8 @@
           };
           env = [
             {
-<<<<<<< HEAD
-              name = "NODE_OPTIONS";
-              value = "--openssl-legacy-provider";
-=======
               "name" = "NODE_OPTIONS";
               "value" = "--openssl-legacy-provider --max-old-space-size=4096";
->>>>>>> f30479f3
             }
           ];
         };
